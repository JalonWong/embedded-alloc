#![doc = include_str!("../README.md")]
#![no_std]
#![cfg_attr(feature = "allocator_api", feature(allocator_api, alloc_layout_extra))]

use core::alloc::{GlobalAlloc, Layout};
use core::cell::RefCell;
use core::ptr::{self, NonNull};

use critical_section::Mutex;

#[cfg(feature = "llff")]
pub use llff::Heap as LlffHeap;
#[cfg(feature = "tlsf")]
pub use tlsf::Heap as TlsfHeap;

<<<<<<< HEAD
#[cfg(feature = "llff")]
mod llff {
    use super::*;
    use linked_list_allocator::Heap as LLHeap;
=======
impl Heap {
    /// Create a new UNINITIALIZED heap allocator
    ///
    /// You must initialize this heap using the
    /// [`init`](Self::init) method before using the allocator.
    pub const fn empty() -> Heap {
        Heap {
            heap: Mutex::new(RefCell::new(LLHeap::empty())),
        }
    }
>>>>>>> 6875394f

    pub struct Heap {
        heap: Mutex<RefCell<LLHeap>>,
    }

    impl Heap {
        /// Crate a new UNINITIALIZED heap allocator
        ///
        /// You must initialize this heap using the
        /// [`init`](Self::init) method before using the allocator.
        pub const fn empty() -> Heap {
            Heap {
                heap: Mutex::new(RefCell::new(LLHeap::empty())),
            }
        }

        /// Initializes the heap
        ///
        /// This function must be called BEFORE you run any code that makes use of the
        /// allocator.
        ///
        /// `start_addr` is the address where the heap will be located.
        ///
        /// `size` is the size of the heap in bytes.
        ///
        /// Note that:
        ///
        /// - The heap grows "upwards", towards larger addresses. Thus `start_addr` will
        ///   be the smallest address used.
        ///
        /// - The largest address used is `start_addr + size - 1`, so if `start_addr` is
        ///   `0x1000` and `size` is `0x30000` then the allocator won't use memory at
        ///   addresses `0x31000` and larger.
        ///
        /// # Safety
        ///
        /// Obey these or Bad Stuff will happen.
        ///
        /// - This function must be called exactly ONCE.
        /// - `size > 0`
        pub unsafe fn init(&self, start_addr: usize, size: usize) {
            critical_section::with(|cs| {
                self.heap
                    .borrow(cs)
                    .borrow_mut()
                    .init(start_addr as *mut u8, size);
            });
        }

        /// Returns an estimate of the amount of bytes in use.
        pub fn used(&self) -> usize {
            critical_section::with(|cs| self.heap.borrow(cs).borrow_mut().used())
        }

        /// Returns an estimate of the amount of bytes available.
        pub fn free(&self) -> usize {
            critical_section::with(|cs| self.heap.borrow(cs).borrow_mut().free())
        }

        fn alloc(&self, layout: Layout) -> Option<NonNull<u8>> {
            critical_section::with(|cs| {
                self.heap
                    .borrow(cs)
                    .borrow_mut()
                    .allocate_first_fit(layout)
                    .ok()
            })
        }

        unsafe fn dealloc(&self, ptr: *mut u8, layout: Layout) {
            critical_section::with(|cs| {
                self.heap
                    .borrow(cs)
                    .borrow_mut()
                    .deallocate(NonNull::new_unchecked(ptr), layout)
            });
        }
    }

    unsafe impl GlobalAlloc for Heap {
        unsafe fn alloc(&self, layout: Layout) -> *mut u8 {
            self.alloc(layout)
                .map_or(ptr::null_mut(), |allocation| allocation.as_ptr())
        }

        unsafe fn dealloc(&self, ptr: *mut u8, layout: Layout) {
            self.dealloc(ptr, layout);
        }
    }

    #[cfg(feature = "allocator_api")]
    mod allocator_api {
        use super::*;
        use core::{
            alloc::{AllocError, Allocator, Layout},
            ptr::NonNull,
        };

        unsafe impl Allocator for Heap {
            fn allocate(&self, layout: Layout) -> Result<NonNull<[u8]>, AllocError> {
                match layout.size() {
                    0 => Ok(NonNull::slice_from_raw_parts(layout.dangling(), 0)),
                    size => self.alloc(layout).map_or(Err(AllocError), |allocation| {
                        Ok(NonNull::slice_from_raw_parts(allocation, size))
                    }),
                }
            }

            unsafe fn deallocate(&self, ptr: NonNull<u8>, layout: Layout) {
                if layout.size() != 0 {
                    self.dealloc(ptr.as_ptr(), layout);
                }
            }
        }
    }
}

#[cfg(feature = "tlsf")]
mod tlsf {
    use super::*;
    use const_default::ConstDefault;
    use rlsf::Tlsf;

    type TlsfHeap = Tlsf<'static, usize, usize, { usize::BITS as usize }, { usize::BITS as usize }>;

    pub struct Heap {
        heap: Mutex<RefCell<TlsfHeap>>,
    }

    impl Heap {
        /// Crate a new UNINITIALIZED heap allocator
        ///
        /// You must initialize this heap using the
        /// [`init`](Self::init) method before using the allocator.
        pub const fn empty() -> Heap {
            Heap {
                heap: Mutex::new(RefCell::new(ConstDefault::DEFAULT)),
            }
        }

        /// Initializes the heap
        ///
        /// This function must be called BEFORE you run any code that makes use of the
        /// allocator.
        ///
        /// `start_addr` is the address where the heap will be located.
        ///
        /// `size` is the size of the heap in bytes.
        ///
        /// Note that:
        ///
        /// - The heap grows "upwards", towards larger addresses. Thus `start_addr` will
        ///   be the smallest address used.
        ///
        /// - The largest address used is `start_addr + size - 1`, so if `start_addr` is
        ///   `0x1000` and `size` is `0x30000` then the allocator won't use memory at
        ///   addresses `0x31000` and larger.
        ///
        /// # Safety
        ///
        /// Obey these or Bad Stuff will happen.
        ///
        /// - This function must be called exactly ONCE.
        /// - `size > 0`
        pub unsafe fn init(&self, start_addr: usize, size: usize) {
            critical_section::with(|cs| {
                let block: &[u8] = core::slice::from_raw_parts(start_addr as *const u8, size);
                self.heap
                    .borrow(cs)
                    .borrow_mut()
                    .insert_free_block_ptr(block.into());
            });
        }

        fn alloc(&self, layout: Layout) -> Option<NonNull<u8>> {
            critical_section::with(|cs| self.heap.borrow(cs).borrow_mut().allocate(layout))
        }

        unsafe fn dealloc(&self, ptr: *mut u8, layout: Layout) {
            critical_section::with(|cs| {
                self.heap
                    .borrow(cs)
                    .borrow_mut()
                    .deallocate(NonNull::new_unchecked(ptr), layout.align())
            })
        }
    }

    unsafe impl GlobalAlloc for Heap {
        unsafe fn alloc(&self, layout: Layout) -> *mut u8 {
            self.alloc(layout)
                .map_or(ptr::null_mut(), |allocation| allocation.as_ptr())
        }

        unsafe fn dealloc(&self, ptr: *mut u8, layout: Layout) {
            self.dealloc(ptr, layout)
        }
    }

    #[cfg(feature = "allocator_api")]
    mod allocator_api {
        use super::*;
        use core::{
            alloc::{AllocError, Allocator, Layout},
            ptr::NonNull,
        };

        unsafe impl Allocator for Heap {
            fn allocate(&self, layout: Layout) -> Result<NonNull<[u8]>, AllocError> {
                match layout.size() {
                    0 => Ok(NonNull::slice_from_raw_parts(layout.dangling(), 0)),
                    size => self.alloc(layout).map_or(Err(AllocError), |allocation| {
                        Ok(NonNull::slice_from_raw_parts(allocation, size))
                    }),
                }
            }

            unsafe fn deallocate(&self, ptr: NonNull<u8>, layout: Layout) {
                if layout.size() != 0 {
                    self.dealloc(ptr.as_ptr(), layout);
                }
            }
        }
    }
}<|MERGE_RESOLUTION|>--- conflicted
+++ resolved
@@ -13,30 +13,17 @@
 #[cfg(feature = "tlsf")]
 pub use tlsf::Heap as TlsfHeap;
 
-<<<<<<< HEAD
 #[cfg(feature = "llff")]
 mod llff {
     use super::*;
     use linked_list_allocator::Heap as LLHeap;
-=======
-impl Heap {
-    /// Create a new UNINITIALIZED heap allocator
-    ///
-    /// You must initialize this heap using the
-    /// [`init`](Self::init) method before using the allocator.
-    pub const fn empty() -> Heap {
-        Heap {
-            heap: Mutex::new(RefCell::new(LLHeap::empty())),
-        }
-    }
->>>>>>> 6875394f
 
     pub struct Heap {
         heap: Mutex<RefCell<LLHeap>>,
     }
 
     impl Heap {
-        /// Crate a new UNINITIALIZED heap allocator
+        /// Create a new UNINITIALIZED heap allocator
         ///
         /// You must initialize this heap using the
         /// [`init`](Self::init) method before using the allocator.
@@ -160,7 +147,7 @@
     }
 
     impl Heap {
-        /// Crate a new UNINITIALIZED heap allocator
+        /// Create a new UNINITIALIZED heap allocator
         ///
         /// You must initialize this heap using the
         /// [`init`](Self::init) method before using the allocator.
